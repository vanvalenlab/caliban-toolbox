#geneva

import os
import pandas as pd

<<<<<<< HEAD

def csv_maker(uploaded_montages, identifier, csv_direc):
    
    data = {'image_url': uploaded_montages, 'identifier': identifier}

    dataframe = pd.DataFrame(data=data, index = range(len(uploaded_montages)))
    
    #create file location, name file
    if not os.path.isdir(csv_direc):
        os.makedirs(csv_direc)
    csv_name = os.path.join(csv_direc, identifier + '.csv')
    
    #save csv file
    dataframe.to_csv(csv_name, index = False)

    

#added back for now - import errors without it; will figure out what's depending 
#on it later
def montage_creator(ret_lst):
    cell_types = [str(input('Type of cells: '))]
    set = os.listdir(os.path.join('.', 'montages'))[0]
    partslst = os.listdir(os.path.join('.', 'montages', set))
    if '.png' in partslst[0]:
        partslst = ['']
    number_of_segs = int(input('Number of segments in x/y direction: '))
    bucket_name = ret_lst[0]
    aws_folder = ret_lst[1]

    for part in partslst:
        csv_maker(set, part, bucket_name, aws_folder, number_of_segs, cell_types[0])


=======

def csv_maker(uploaded_montages, identifier, csv_direc):
    
    data = {'image_url': uploaded_montages, 'identifier': identifier}

    dataframe = pd.DataFrame(data=data, index = range(len(uploaded_montages)))
    
    #create file location, name file
    if not os.path.isdir(csv_direc):
        os.makedirs(csv_direc)
    csv_name = os.path.join(csv_direc, identifier + '.csv')
    
    #save csv file
    dataframe.to_csv(csv_name, index = False)
>>>>>>> 10dfc094


#if __name__ == "__main__":
#   montage_creator()<|MERGE_RESOLUTION|>--- conflicted
+++ resolved
@@ -3,7 +3,6 @@
 import os
 import pandas as pd
 
-<<<<<<< HEAD
 
 def csv_maker(uploaded_montages, identifier, csv_direc):
     
@@ -19,41 +18,6 @@
     #save csv file
     dataframe.to_csv(csv_name, index = False)
 
-    
-
-#added back for now - import errors without it; will figure out what's depending 
-#on it later
-def montage_creator(ret_lst):
-    cell_types = [str(input('Type of cells: '))]
-    set = os.listdir(os.path.join('.', 'montages'))[0]
-    partslst = os.listdir(os.path.join('.', 'montages', set))
-    if '.png' in partslst[0]:
-        partslst = ['']
-    number_of_segs = int(input('Number of segments in x/y direction: '))
-    bucket_name = ret_lst[0]
-    aws_folder = ret_lst[1]
-
-    for part in partslst:
-        csv_maker(set, part, bucket_name, aws_folder, number_of_segs, cell_types[0])
-
-
-=======
-
-def csv_maker(uploaded_montages, identifier, csv_direc):
-    
-    data = {'image_url': uploaded_montages, 'identifier': identifier}
-
-    dataframe = pd.DataFrame(data=data, index = range(len(uploaded_montages)))
-    
-    #create file location, name file
-    if not os.path.isdir(csv_direc):
-        os.makedirs(csv_direc)
-    csv_name = os.path.join(csv_direc, identifier + '.csv')
-    
-    #save csv file
-    dataframe.to_csv(csv_name, index = False)
->>>>>>> 10dfc094
-
 
 #if __name__ == "__main__":
 #   montage_creator()