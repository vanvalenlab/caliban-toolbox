# Copyright 2016-2019 David Van Valen at California Institute of Technology
# (Caltech), with support from the Paul Allen Family Foundation, Google,
# & National Institutes of Health (NIH) under Grant U24CA224309-01.
# All rights reserved.
#
# Licensed under a modified Apache License, Version 2.0 (the "License");
# you may not use this file except in compliance with the License.
# You may obtain a copy of the License at
#
#     http://www.github.com/vanvalenlab/caliban-toolbox/LICENSE
#
# The Work provided may be used for non-commercial academic purposes only.
# For any other use of the Work, including commercial use, please contact:
# vanvalenlab@gmail.com
#
# Neither the name of Caltech nor the names of its contributors may be used
# to endorse or promote products derived from this software without specific
# prior written permission.
#
# Unless required by applicable law or agreed to in writing, software
# distributed under the License is distributed on an "AS IS" BASIS,
# WITHOUT WARRANTIES OR CONDITIONS OF ANY KIND, either express or implied.
# See the License for the specific language governing permissions and
# limitations under the License.
# ==============================================================================
'''
Make npz formatted training data at end of crowd-sourced annotation pipelines
'''

from __future__ import absolute_import
from __future__ import print_function
from __future__ import division

import os
import random

from imageio import imread
import numpy as np
<<<<<<< HEAD
from tensorflow.python.keras import backend as K
from caliban_toolbox.utils.io_utils import get_img_names, get_image
=======
from deepcell_toolbox.utils.io_utils import get_img_names, get_image
>>>>>>> 9cc83003


def reshape_matrix(X, y, reshape_size=256, data_format="channels_last"):
    '''
    Reshape matrix of dimension 4 to have x and y of size reshape_size.
    Adds overlapping slices to batches.
    E.g. reshape_size of 256 yields (1, 1024, 1024, 1) -> (16, 256, 256, 1)

    Args:
        X: raw 4D image tensor
        y: label mask of 4D image data
        reshape_size: size of the square output tensor
        data_format: channels_first or channels_last

    Returns:
        reshaped `X` and `y` tensors in shape (`reshape_size`, `reshape_size`)
    '''
    is_channels_first = data_format == 'channels_first'
    if X.ndim != 4:
        raise ValueError('reshape_matrix expects X dim to be 4, got', X.ndim)
    elif y.ndim != 4:
        raise ValueError('reshape_matrix expects y dim to be 4, got', y.ndim)

    image_size_x, _ = X.shape[2:] if is_channels_first else X.shape[1:3]
    rep_number = np.int(np.ceil(np.float(image_size_x) / np.float(reshape_size)))
    new_batch_size = X.shape[0] * (rep_number) ** 2

    if is_channels_first:
        new_X_shape = (new_batch_size, X.shape[1], reshape_size, reshape_size)
        new_y_shape = (new_batch_size, y.shape[1], reshape_size, reshape_size)
    else:
        new_X_shape = (new_batch_size, reshape_size, reshape_size, X.shape[3])
        new_y_shape = (new_batch_size, reshape_size, reshape_size, y.shape[3])

    new_X = np.zeros(new_X_shape, dtype=K.floatx())
    new_y = np.zeros(new_y_shape, dtype='int32')

    counter = 0
    for b in range(X.shape[0]):
        for i in range(rep_number):
            for j in range(rep_number):
                if i != rep_number - 1:
                    x_start, x_end = i * reshape_size, (i + 1) * reshape_size
                else:
                    x_start, x_end = -reshape_size, X.shape[2 if is_channels_first else 1]

                if j != rep_number - 1:
                    y_start, y_end = j * reshape_size, (j + 1) * reshape_size
                else:
                    y_start, y_end = -reshape_size, y.shape[3 if is_channels_first else 2]

                if is_channels_first:
                    new_X[counter] = X[b, :, x_start:x_end, y_start:y_end]
                    new_y[counter] = y[b, :, x_start:x_end, y_start:y_end]
                else:
                    new_X[counter] = X[b, x_start:x_end, y_start:y_end, :]
                    new_y[counter] = y[b, x_start:x_end, y_start:y_end, :]

                counter += 1

    print('Reshaped feature data from {} to {}'.format(y.shape, new_y.shape))
    print('Reshaped training data from {} to {}'.format(X.shape, new_X.shape))
    return new_X, new_y


def post_annotation_load_training_images_3d(training_dir,
                            training_folders,
                            channel_names,
                            image_size,
                            num_frames,
                            data_format="channels_last"):
    '''
    Load each image in the training_folders into a numpy array.

    Args:
        training_dir: full path to parent directory that contains subfolders for
            different movies
        training_folders: list of folders where each folder contains subfolders
            of channels and features
        channel_names: list of folders where each folder contains a different channel
            of raw data to load into npz
        image_size: size of each image as tuple (x, y)
        num_frames: number of frames of movie to load into npz; if None, will
            default to the number of images in annotation folder
        data_format: channels_first or channels_last


    Returns:
        5D tensor of image data
    '''
    
    is_channels_first = data_format == 'channels_first'
    # Unpack size tuples
    image_size_x, image_size_y = image_size

    num_batches = len(training_folders)

    if num_frames == None:
        num_frames = len(get_img_names(os.path.join(training_dir, tranining_folders[0], channel_names[0])))

    # Initialize training data array
    if is_channels_first:
        X_shape = (num_batches, num_frames, len(channel_names), image_size_x, image_size_y)
    else:
        X_shape = (num_batches, num_frames, image_size_x, image_size_y, len(channel_names))

    X = np.zeros(X_shape, dtype=K.floatx())

    for b, movie_folder in enumerate(training_folders):
        for c, raw_folder in enumerate(channel_names):
    
            raw_list = get_img_names(os.path.join(training_dir, movie_folder, raw_folder))
            for f, frame in enumerate(raw_list):
                image_file = os.path.join(training_dir, movie_folder, raw_folder, frame)
                image_data = np.asarray(get_image(image_file), dtype=K.floatx())

                if is_channels_first:
                    X[b, f, c, :, :] = image_data
                else:
                    X[b, f, :, :, c] = image_data
    
    return X


def post_annotation_load_annotated_images_3d(training_dir,
                             training_folders,
                             annotation_folders,
                             image_size,
                             num_frames,
                             data_format="channels_last"):
    '''
    Load each annotated image in the training_folders into a numpy array.

    Args:
        training_dir: full path to parent directory that contains subfolders for
            different movies
        training_folders: list of folders where each folder contains subfolders
            of channels and features
        annotation_folders: list of folders where each folder contains a different
            annotation feature to load into npz
        image_size: size of each image as tuple (x, y)
        num_frames: number of frames of movie to load into npz; if None, will
            default to the number of images in annotation folder
        data_format: channels_first or channels_last


    Returns:
        5D tensor of label masks
    '''
    
    is_channels_first = data_format == 'channels_first'
    # Unpack size tuple
    image_size_x, image_size_y = image_size

    # wrapping single annotation name in list for consistency
    if not isinstance(annotation_folders, list):
        annotation_folders = [annotation_folders]
    
    num_batches = len(training_folders)
    
    if num_frames == None:
        num_frames = len(get_img_names(os.path.join(training_dir, training_folders[0], channel_names[0])))        

    # Initialize feature mask array
    if is_channels_first:
        y_shape = (num_batches, num_frames, len(annotation_folders), image_size_x, image_size_y)
    else:
        y_shape = (num_batches, num_frames, image_size_x, image_size_y, len(annotation_folders))

    y = np.zeros(y_shape, dtype='int32')

    for b, movie_folder in enumerate(training_folders):
        for l, annotation_folder in enumerate(annotation_folders):
        
            annotation_list = get_img_names(os.path.join(training_dir, movie_folder, annotation_folder))
            for f, frame in enumerate(annotation_list):
                image_data = get_image(os.path.join(training_dir, movie_folder, annotation_folder, frame))
            
                if is_channels_first:
                    y[b, f, l, :, :] = image_data
                else:
                    y[b, f, :, :, l] = image_data    


    return y


def post_annotation_make_training_data_3d(training_dir,
                          training_folders,
                          file_name_save,
                          channel_names,
                          annotation_folders,
                          num_frames = None,
                          reshape_size=None):
    '''
    Read all images in training folders and save as npz file.

    Args:
        training_dir: full path to parent directory that contains subfolders for
            different movies
        training_folders: list of folders where each folder contains subfolders
            of channels and features
        file_name_save: full path and file name for .npz file to save training data in
        channel_names: list of folders where each folder contains a different channel
            of raw data to load into npz
        annotation_folders: list of folders where each folder contains a different
            annotation feature to load into npz
        num_frames: number of frames of movie to load into npz; if None, will
            default to the number of images in annotation folder
        reshape_size: if provided, will reshape images to the given size (both x and
            y dimensions will be reshape_size)
        
    Returns:
        None
    '''
    # Load one file to get image sizes (assumes all images same size)
    test_img_dir  = os.path.join(training_dir, random.choice(training_folders), random.choice(channel_names))
    test_img_path = os.path.join(test_img_dir, random.choice(get_img_names(test_img_dir)))
    test_img = imread(test_img_path)
    
    image_size = test_img.shape

    X = post_annotation_load_training_images_3d(training_dir = training_dir,
                                training_folders = training_folders,
                                channel_names = channel_names,
                                image_size=image_size,
                                num_frames = num_frames)

    y = post_annotation_load_annotated_images_3d(training_dir = training_dir,
                                 training_folders = training_folders,
                                 annotation_folders = annotation_folders,
                                 image_size=image_size,
                                 num_frames = num_frames)

    if reshape_size is not None:
        X, y = reshape_matrix(X, y, reshape_size=reshape_size)

    # Save training data in npz format
    np.savez(file_name_save, X=X, y=y)
    
    return None

def post_annotation_load_training_images_2d(training_dir,
                            channel_names,
                            image_size,
                            data_format="channels_last"):
    '''
    Load each image in the training_dir into a numpy array.

    Args:
        training_dir: full path to parent directory that contains subfolders for
            channels
        channel_names: list of folders where each folder contains a different channel
            of raw data to load into npz
        image_size: size of each image as tuple (x, y)
        data_format: channels_first or channels_last

    Returns:
        4D tensor of image data
    '''
    
    is_channels_first = data_format == 'channels_first'
    # Unpack size tuples
    image_size_x, image_size_y = image_size

    num_batches = len(get_img_names(os.path.join(training_dir, channel_names[0])))

    # Initialize training data array
    if is_channels_first:
        X_shape = (num_batches, len(channel_names), image_size_x, image_size_y)
    else:
        X_shape = (num_batches, image_size_x, image_size_y, len(channel_names))

    X = np.zeros(X_shape, dtype=K.floatx())

    
    for c, raw_folder in enumerate(channel_names):
    
        raw_list = get_img_names(os.path.join(training_dir, raw_folder))
        for b, img in enumerate(raw_list):
            image_file = os.path.join(training_dir, raw_folder, img)
            image_data = np.asarray(get_image(image_file), dtype=K.floatx())

            if is_channels_first:
                X[b, c, :, :] = image_data
            else:
                X[b, :, :, c] = image_data

    return X


def post_annotation_load_annotated_images_2d(training_dir,
                             annotation_folders,
                             image_size,
                             data_format="channels_last"):
    '''
    Load each annotated image in the training_direcs into a numpy array.

    Args:
        training_dir: full path to parent directory that contains subfolders for
            annotations
        annotation_folders: list of folders where each folder contains a different
            annotation feature to load into npz
        image_size: size of each image as tuple (x, y)
        data_format: channels_first or channels_last

    Returns:
        4D tensor of label masks
    '''
    
    is_channels_first = data_format == 'channels_first'
    # Unpack size tuple
    image_size_x, image_size_y = image_size

    # wrapping single annotation name in list for consistency
    if not isinstance(annotation_folders, list):
        annotation_folders = [annotation_folders]
    
    num_batches = len(get_img_names(os.path.join(training_dir, annotation_folders[0])))

    # Initialize feature mask array
    if is_channels_first:
        y_shape = (num_batches, len(annotation_folders), image_size_x, image_size_y)
    else:
        y_shape = (num_batches, image_size_x, image_size_y, len(annotation_folders))

    y = np.zeros(y_shape, dtype='int32')

    for l, annotation_folder in enumerate(annotation_folders):
        
        annotation_list = get_img_names(os.path.join(training_dir, annotation_folder))
        for b, img in enumerate(annotation_list):
            image_data = get_image(os.path.join(training_dir, annotation_folder, img))
            
            if is_channels_first:
                y[b, l, :, :] = image_data
            else:
                y[b, :, :, l] = image_data    


    return y


def post_annotation_make_training_data_2d(training_dir,
                          file_name_save,
                          channel_names,
                          annotation_folders=['annotated'],
                          reshape_size=None):
    '''
    Read all images in training directory and save as npz file.

    Args:
        training_dir: full path to parent directory that contains folders for channels
            and features
        file_name_save: full path and file name for .npz file to save training data in
        channel_names: list of folders where each folder contains a different channel
            of raw data to load into npz
        annotation_folders: list of folders where each folder contains a different
            annotation feature to load into npz
        reshape_size: if provided, will reshape images to the given size (both x and
            y dimensions will be reshape_size)
        
    Returns:
        None
    '''
    
    # Load one file to get image sizes (assumes all images same size)
    test_img_dir  = os.path.join(training_dir, random.choice(channel_names))
    test_img_path = os.path.join(test_img_dir, random.choice(get_img_names(test_img_dir)))
    test_img = imread(test_img_path)
    
    image_size = test_img.shape

    X = post_annotation_load_training_images_2d(training_dir,
                                channel_names,
                                image_size=image_size)

    y = post_annotation_load_annotated_images_2d(training_dir,
                                 annotation_folders,
                                 image_size=image_size)

    if reshape_size is not None:
        X, y = reshape_matrix(X, y, reshape_size=reshape_size)

    # Save training data in npz format
    np.savez(file_name_save, X=X, y=y)
    
    return None
    
def post_annotation_make_training_data(training_dir,
                                       file_name_save,
                                       channel_names,
                                       annotation_folders,
                                       reshape_size,
                                       dimensionality,
                                       **kwargs):
    '''
    Wrapper function for other make_training_data functions (2D, 3D)
    Calls one of the above functions based on the dimensionality of the data.
    '''
    
    #validate arguments
    if not isinstance(dimensionality, (int, float)):
        raise ValueError('Data dimensionality should be an integer value, typically 2 or 3. '
                         'Recieved {}'.format(type(dimensionality).__name__))

    if not isinstance(channel_names, (list,)):
        raise ValueError('channel_names should be a list of strings (e.g. [\'DAPI\']). '
                         'Found {}'.format(type(channel_names).__name__))

                         
    dimensionality = int(dimensionality)

    if dimensionality == 2:
        post_annotation_make_training_data_2d(training_dir = training_dir,
                              file_name_save = file_name_save,
                              channel_names = channel_names,
                              annotation_folders = annotation_folders,
                              reshape_size=None)

    elif dimensionality == 3:
        post_annotation_make_training_data_3d(training_dir = training_dir,
                                              training_folders = kwargs.get('training_folders'),
                                              file_name_save = file_name_save,
                                              channel_names = channel_names,
                                              annotation_folders = annotation_folders,
                                              num_frames = kwargs.get('num_frames', None),
                                              reshape_size=reshape_size)

    else:
        raise NotImplementedError('make_training_data is not implemented for '
                                  'dimensionality {}'.format(dimensionality))

    return None
<|MERGE_RESOLUTION|>--- conflicted
+++ resolved
@@ -36,12 +36,8 @@
 
 from imageio import imread
 import numpy as np
-<<<<<<< HEAD
-from tensorflow.python.keras import backend as K
+
 from caliban_toolbox.utils.io_utils import get_img_names, get_image
-=======
-from deepcell_toolbox.utils.io_utils import get_img_names, get_image
->>>>>>> 9cc83003
 
 
 def reshape_matrix(X, y, reshape_size=256, data_format="channels_last"):
@@ -132,7 +128,7 @@
     Returns:
         5D tensor of image data
     '''
-    
+
     is_channels_first = data_format == 'channels_first'
     # Unpack size tuples
     image_size_x, image_size_y = image_size
@@ -152,7 +148,7 @@
 
     for b, movie_folder in enumerate(training_folders):
         for c, raw_folder in enumerate(channel_names):
-    
+
             raw_list = get_img_names(os.path.join(training_dir, movie_folder, raw_folder))
             for f, frame in enumerate(raw_list):
                 image_file = os.path.join(training_dir, movie_folder, raw_folder, frame)
@@ -162,7 +158,7 @@
                     X[b, f, c, :, :] = image_data
                 else:
                     X[b, f, :, :, c] = image_data
-    
+
     return X
 
 
@@ -191,7 +187,7 @@
     Returns:
         5D tensor of label masks
     '''
-    
+
     is_channels_first = data_format == 'channels_first'
     # Unpack size tuple
     image_size_x, image_size_y = image_size
@@ -199,11 +195,11 @@
     # wrapping single annotation name in list for consistency
     if not isinstance(annotation_folders, list):
         annotation_folders = [annotation_folders]
-    
+
     num_batches = len(training_folders)
-    
+
     if num_frames == None:
-        num_frames = len(get_img_names(os.path.join(training_dir, training_folders[0], channel_names[0])))        
+        num_frames = len(get_img_names(os.path.join(training_dir, training_folders[0], channel_names[0])))
 
     # Initialize feature mask array
     if is_channels_first:
@@ -215,15 +211,15 @@
 
     for b, movie_folder in enumerate(training_folders):
         for l, annotation_folder in enumerate(annotation_folders):
-        
+
             annotation_list = get_img_names(os.path.join(training_dir, movie_folder, annotation_folder))
             for f, frame in enumerate(annotation_list):
                 image_data = get_image(os.path.join(training_dir, movie_folder, annotation_folder, frame))
-            
+
                 if is_channels_first:
                     y[b, f, l, :, :] = image_data
                 else:
-                    y[b, f, :, :, l] = image_data    
+                    y[b, f, :, :, l] = image_data
 
 
     return y
@@ -253,7 +249,7 @@
             default to the number of images in annotation folder
         reshape_size: if provided, will reshape images to the given size (both x and
             y dimensions will be reshape_size)
-        
+
     Returns:
         None
     '''
@@ -261,7 +257,7 @@
     test_img_dir  = os.path.join(training_dir, random.choice(training_folders), random.choice(channel_names))
     test_img_path = os.path.join(test_img_dir, random.choice(get_img_names(test_img_dir)))
     test_img = imread(test_img_path)
-    
+
     image_size = test_img.shape
 
     X = post_annotation_load_training_images_3d(training_dir = training_dir,
@@ -281,7 +277,7 @@
 
     # Save training data in npz format
     np.savez(file_name_save, X=X, y=y)
-    
+
     return None
 
 def post_annotation_load_training_images_2d(training_dir,
@@ -302,7 +298,7 @@
     Returns:
         4D tensor of image data
     '''
-    
+
     is_channels_first = data_format == 'channels_first'
     # Unpack size tuples
     image_size_x, image_size_y = image_size
@@ -317,9 +313,9 @@
 
     X = np.zeros(X_shape, dtype=K.floatx())
 
-    
+
     for c, raw_folder in enumerate(channel_names):
-    
+
         raw_list = get_img_names(os.path.join(training_dir, raw_folder))
         for b, img in enumerate(raw_list):
             image_file = os.path.join(training_dir, raw_folder, img)
@@ -351,7 +347,7 @@
     Returns:
         4D tensor of label masks
     '''
-    
+
     is_channels_first = data_format == 'channels_first'
     # Unpack size tuple
     image_size_x, image_size_y = image_size
@@ -359,7 +355,7 @@
     # wrapping single annotation name in list for consistency
     if not isinstance(annotation_folders, list):
         annotation_folders = [annotation_folders]
-    
+
     num_batches = len(get_img_names(os.path.join(training_dir, annotation_folders[0])))
 
     # Initialize feature mask array
@@ -371,15 +367,15 @@
     y = np.zeros(y_shape, dtype='int32')
 
     for l, annotation_folder in enumerate(annotation_folders):
-        
+
         annotation_list = get_img_names(os.path.join(training_dir, annotation_folder))
         for b, img in enumerate(annotation_list):
             image_data = get_image(os.path.join(training_dir, annotation_folder, img))
-            
+
             if is_channels_first:
                 y[b, l, :, :] = image_data
             else:
-                y[b, :, :, l] = image_data    
+                y[b, :, :, l] = image_data
 
 
     return y
@@ -403,16 +399,16 @@
             annotation feature to load into npz
         reshape_size: if provided, will reshape images to the given size (both x and
             y dimensions will be reshape_size)
-        
+
     Returns:
         None
     '''
-    
+
     # Load one file to get image sizes (assumes all images same size)
     test_img_dir  = os.path.join(training_dir, random.choice(channel_names))
     test_img_path = os.path.join(test_img_dir, random.choice(get_img_names(test_img_dir)))
     test_img = imread(test_img_path)
-    
+
     image_size = test_img.shape
 
     X = post_annotation_load_training_images_2d(training_dir,
@@ -428,9 +424,9 @@
 
     # Save training data in npz format
     np.savez(file_name_save, X=X, y=y)
-    
+
     return None
-    
+
 def post_annotation_make_training_data(training_dir,
                                        file_name_save,
                                        channel_names,
@@ -442,7 +438,7 @@
     Wrapper function for other make_training_data functions (2D, 3D)
     Calls one of the above functions based on the dimensionality of the data.
     '''
-    
+
     #validate arguments
     if not isinstance(dimensionality, (int, float)):
         raise ValueError('Data dimensionality should be an integer value, typically 2 or 3. '
@@ -452,7 +448,7 @@
         raise ValueError('channel_names should be a list of strings (e.g. [\'DAPI\']). '
                          'Found {}'.format(type(channel_names).__name__))
 
-                         
+
     dimensionality = int(dimensionality)
 
     if dimensionality == 2:
@@ -475,4 +471,4 @@
         raise NotImplementedError('make_training_data is not implemented for '
                                   'dimensionality {}'.format(dimensionality))
 
-    return None
+    return None