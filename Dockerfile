--- conflicted
+++ resolved
@@ -1,11 +1,7 @@
 # Use tensorflow/tensorflow as the base image
 # Change the build arg to edit the tensorflow version.
 # Only supporting python3.
-<<<<<<< HEAD
 ARG TF_VERSION=1.11.0-gpu
-=======
-ARG TF_VERSION=1.9.0-gpu
->>>>>>> a5ec003a
 FROM tensorflow/tensorflow:${TF_VERSION}-py3
 
 RUN mkdir /notebooks/intro_to_tensorflow && \
@@ -26,22 +22,12 @@
 # Copy the requirements.txt and install the dependencies
 COPY requirements.txt /opt/data-engineering/
 RUN pip install -r /opt/data-engineering/requirements.txt
-<<<<<<< HEAD
-
-
 
 
 
 # Copy the annotation tools
 COPY annotation_scripts /opt/data-engineering/annotation_scripts
-=======
 
-# Copy the annotation tools
-COPY annotation_scripts /opt/data-engineering/annotation_scripts
-
-# Set working directory
-WORKDIR /
->>>>>>> a5ec003a
 
 
 # Copy the rest of the package code and its scripts
@@ -53,18 +39,8 @@
 # Copy over deepcell notebooks
 COPY scripts/ /notebooks/
 
-<<<<<<< HEAD
-
-
-
-
-
-
-
 
 
 
 # Change matplotlibrc file to use the Agg backend
-RUN echo "backend : Agg" > /usr/local/lib/python3.5/dist-packages/matplotlib/mpl-data/matplotlibrc
-=======
->>>>>>> a5ec003a
+RUN echo "backend : Agg" > /usr/local/lib/python3.5/dist-packages/matplotlib/mpl-data/matplotlibrc