--- conflicted
+++ resolved
@@ -40,7 +40,6 @@
         if 'X' not in train_dict or 'y' not in train_dict:
             raise ValueError('X and y must be keys in the training dictionary')
 
-<<<<<<< HEAD
     def _validate_split_counts(self, split_counts):
         """Ensures that split_counts are properly formatted"""
 
@@ -75,8 +74,6 @@
 
         return split_proportions
 
-=======
->>>>>>> 7cbb95a7
     def _duplicate_indices(self, indices, min_size):
         """Duplicates supplied indices to that there are min_size number
 
@@ -94,7 +91,6 @@
 
         return new_indices
 
-<<<<<<< HEAD
     def split(self, input_dict, split_counts=None, split_proportions=None, min_size=1):
         """Split training dict
 
@@ -102,19 +98,11 @@
             input_dict: dictionary containing paired X and y data
             split_counts: list with number of images from total dataset in each split
             split_proportions: list with fraction of total dataset in each split
-=======
-    def split(self, train_dict, min_size=1):
-        """Split training dict
-
-        Args:
-            train_dict: dictionary containing paired X and y data
->>>>>>> 7cbb95a7
             min_size: minimum number of images for each split. If supplied split size leads to a
                 split with fewer than min_size, duplicates included images up to specified count
 
         Returns:
             dict: dict of dicts containing each split
-<<<<<<< HEAD
 
         Raises:
             ValueError: If split_counts and split_proportions are both None
@@ -123,12 +111,6 @@
 
         X = input_dict['X']
         y = input_dict['y']
-=======
-        """
-        self._validate_dict(train_dict)
-        X = train_dict['X']
-        y = train_dict['y']
->>>>>>> 7cbb95a7
         N_batches = X.shape[0]
 
         if split_counts is None and split_proportions is None:
@@ -156,15 +138,8 @@
         permuted_index = np.random.RandomState(seed=self.seed).permutation(index)
 
         split_dict = {}
-<<<<<<< HEAD
         for idx, val in enumerate(split_counts):
             split_idx = permuted_index[0:val]
-=======
-        for split in self.splits:
-            # minimum of 1 image per split
-            train_size = max(int(split * N_batches), 1)
-            split_idx = permuted_index[0:train_size]
->>>>>>> 7cbb95a7
 
             # duplicate indices up to minimum batch size if necessary
             if len(split_idx) < min_size:
