# Copyright 2016-2020 David Van Valen at California Institute of Technology
# (Caltech), with support from the Paul Allen Family Foundation, Google,
# & National Institutes of Health (NIH) under Grant U24CA224309-01.
# All rights reserved.
#
# Licensed under a modified Apache License, Version 2.0 (the "License");
# you may not use this file except in compliance with the License.
# You may obtain a copy of the License at
#
#     http://www.github.com/vanvalenlab/caliban-toolbox/LICENSE
#
# The Work provided may be used for non-commercial academic purposes only.
# For any other use of the Work, including commercial use, please contact:
# vanvalenlab@gmail.com
#
# Neither the name of Caltech nor the names of its contributors may be used
# to endorse or promote products derived from this software without specific
# prior written permission.
#
# Unless required by applicable law or agreed to in writing, software
# distributed under the License is distributed on an "AS IS" BASIS,
# WITHOUT WARRANTIES OR CONDITIONS OF ANY KIND, either express or implied.
# See the License for the specific language governing permissions and
# limitations under the License.

import json
import os
import stat
import sys
import pandas as pd
import requests
import zipfile

from getpass import getpass


# TODO: Determine which of these functions are still needed
def download_report(job_id, save_folder, report_type):
<<<<<<< HEAD
    """Download zipped job report from Figure 8, containing links to completed annotations
=======
    '''
    Download zipped job report from Figure 8, containing links to completed annotations
>>>>>>> 12cae15c

    Args:
        job_id: ID number for the job to download a report from Figure 8
        save_folder: full path to where zip file of job report should be saved. Should not be CSV dir.
        report_type: string specifying the type of report to download from Figure 8. Can choose between
            'full', 'aggregated', 'json', 'gold_report', 'workset', and 'source'. Usually, 'full' is the most
            useful.

    Returns:
        Path to downloaded zipped CSV if file was successfully downloaded. Otherwise, returns None."""

    # make folder to save job stuff in if needed
    if not os.path.isdir(save_folder):
        os.makedirs(save_folder)
        # add folder modification permissions to deal with files from file explorer
        mode = stat.S_IRWXO | stat.S_IRWXU | stat.S_IRWXG
        os.chmod(save_folder, mode)
    file_name = "job_" + str(job_id) + "_" + report_type + "_report.zip"
    save_path = os.path.join(save_folder, file_name)

<<<<<<< HEAD
    # password prompt for api info
=======
    #password prompt for api info
>>>>>>> 12cae15c
    key = str(getpass("Please enter your Figure Eight API key:"))

    # construct url
    url = "https://api.figure-eight.com/v1/jobs/{}.csv?".format(job_id)

    params = {"type": report_type, "key": key}

    # make http request: python requests handles redirects
    csv_request = requests.get(url, params=params, allow_redirects=True)
    open(save_path, 'wb').write(csv_request.content)
    if csv_request.status_code == 200:
        print("File " + file_name + " successfully downloaded and saved in " + save_folder)
        return save_path
    else:
        return None


def unzip_report(path_to_zip):
<<<<<<< HEAD
    """Unzips .csv file and renames it appropriately
=======
    '''
    Unzips .csv file and renames it appropriately
>>>>>>> 12cae15c

    Args:
        path_to_zip: full path to where zipped csv file is saved

    Returns:
        Full path to unzipped and renamed csv file; will be saved in a directory named CSV"""

    # names and paths
    parent_dir = os.path.dirname(path_to_zip)
    zip_name = os.path.basename(path_to_zip)
    new_csv_name = os.path.splitext(zip_name)[0] + ".csv"

    extract_loc = os.path.join(parent_dir, "CSV")

    if not os.path.isdir(extract_loc):
        os.makedirs(extract_loc)
        # add folder modification permissions to deal with files from file explorer
        mode = stat.S_IRWXO | stat.S_IRWXU | stat.S_IRWXG
        os.chmod(extract_loc, mode)

    with zipfile.ZipFile(path_to_zip, "r") as zip_ref:
        filenames_in_zip = zip_ref.namelist()  # get filename so can rename later
        zip_ref.extractall(extract_loc)

    # renames to something better
    old_csv_path = os.path.join(extract_loc, filenames_in_zip[0])  # should only be one file in zip
    new_csv_path = os.path.join(extract_loc, new_csv_name)
    os.rename(old_csv_path, new_csv_path)
    return new_csv_path

<<<<<<< HEAD

def download_and_unzip(job_id, save_folder, report_type='full'):
    """Download and unzip a job report csv file from Figure 8
=======
def download_and_unzip(job_id, save_folder, report_type = 'full'):
    '''
    Download and unzip a job report csv file from Figure 8
>>>>>>> 12cae15c

    Args:
        job_id: ID number for the job to download a report from Figure 8
        save_folder: full path to where zip file of job report should be saved. Should not be CSV dir.
        report_type: string specifying the type of report to download from Figure 8. Can choose between
            'full', 'aggregated', 'json', 'gold_report', 'workset', and 'source'. Usually, 'full' is the most
            useful.

    Returns:
        Full path to unzipped and renamed csv file; will be saved in a directory named CSV"""

    zip_saved_path = download_report(job_id, save_folder, report_type)

    csv_path = unzip_report(zip_saved_path)

    return csv_path

<<<<<<< HEAD

def save_annotations_from_csv(csv_path, annotations_folder):
    """Uses Figure 8 job report to download image annotations and name appropriately.
=======
def save_annotations_from_csv(csv_path, annotations_folder):
    '''
    Uses information from Figure 8 job report to download image annotations and name appropriately.
    If annotations do not exist, user is notified of missing annotations and a csv file for reuploading
    the source images is created.
>>>>>>> 12cae15c

    Args:
        csv_path: full path to job report
        annotations_folder: full path to directory where downloaded annotations should be saved

    Returns:
        List of images that have missing annotations; list is empty if job completed successfully. If job
            did not complete successfully, a csv file is created that contains just the rows that should be
            re-uploaded"""

    if not os.path.isdir(annotations_folder):
        os.makedirs(annotations_folder)
        # add folder modification permissions to deal with files from file explorer
        mode = stat.S_IRWXO | stat.S_IRWXU | stat.S_IRWXG
        os.chmod(annotations_folder, mode)

    csv_data = pd.read_csv(csv_path)
<<<<<<< HEAD
=======

>>>>>>> 12cae15c
    csv_dir = os.path.dirname(csv_path)
    csv_name = os.path.basename(csv_path)
    csv_name = os.path.splitext(csv_name)[0]

    # create dfs for broken_link rows
    broken_link_full_df = pd.DataFrame(columns=csv_data.columns)
    broken_link_full_csv = csv_name + "_broken_links.csv"
    broken_link_full_path = os.path.join(csv_dir, broken_link_full_csv)

    csv_split_name = csv_name.split("_")
    broken_link_reupload_df = pd.DataFrame(columns=['identifier', 'image_url'])
    broken_link_reupload_csv = csv_split_name[0] + "_" + csv_split_name[1] + "_reupload.csv"
    broken_link_reupload_path = os.path.join(csv_dir, broken_link_reupload_csv)

    for row in csv_data.index:
        if csv_data.loc[row, 'broken_link'] == False:

            # Get image_name
            annotation_dict = json.loads(csv_data.loc[row, 'annotation'])
            annotation_url = annotation_dict["url"]

            # generate image id
            image_url = csv_data.loc[row, 'image_url']  # image that was uploaded
            image_name = os.path.basename(image_url)
            image_name = os.path.splitext(image_name)[0]  # remove .png from image_name
            new_ann_name = image_name + "_annotation.png"

            annotation_save_path = os.path.join(annotations_folder, new_ann_name)

            # remove image from broken_link information, if this is a row that was re-run successfully
<<<<<<< HEAD
            broken_link_reupload_df.drop(broken_link_reupload_df[broken_link_reupload_df["image_url"] == image_url].index, inplace=True)
            broken_link_full_df.drop(broken_link_full_df[broken_link_full_df["image_url"] == image_url].index, inplace=True)

            # download image from annotation
=======
            broken_link_reupload_df.drop(broken_link_reupload_df[broken_link_reupload_df["image_url"] == image_url].index, inplace = True)
            broken_link_full_df.drop(broken_link_full_df[broken_link_full_df["image_url"]==image_url].index, inplace= True)

            #download image from annotation
>>>>>>> 12cae15c
            img_request = requests.get(annotation_url)
            open(annotation_save_path, 'wb').write(img_request.content)

        else:  # image link is broken
            # add the information about that row to dataframes
            if broken_link_reupload_df.last_valid_index() is None:
                broken_link_reupload_df.loc[0] = csv_data.loc[row]
                broken_link_full_df.loc[0] = csv_data.loc[row]
            else:
                broken_link_reupload_df.loc[broken_link_reupload_df.last_valid_index()+1] = csv_data.loc[row]
                broken_link_full_df.loc[broken_link_full_df.last_valid_index()+1] = csv_data.loc[row]

    if broken_link_full_df.last_valid_index() is not None:
        # only save dataframes with broken_link info if there is something in them
        broken_link_full_df.to_csv(broken_link_full_path, index = False)
        broken_link_reupload_df.to_csv(broken_link_reupload_path, index = False)
        print("Broken link information saved at: ", broken_link_full_path)
        print("Reupload rows using: ", broken_link_reupload_path)
<<<<<<< HEAD
    else:
        print("All images in this set have corresponding annotations.")
=======
    else: print("All images in this set have corresponding annotations.")
>>>>>>> 12cae15c

    return broken_link_reupload_df.image_url.tolist()

<|MERGE_RESOLUTION|>--- conflicted
+++ resolved
@@ -36,12 +36,8 @@
 
 # TODO: Determine which of these functions are still needed
 def download_report(job_id, save_folder, report_type):
-<<<<<<< HEAD
     """Download zipped job report from Figure 8, containing links to completed annotations
-=======
-    '''
-    Download zipped job report from Figure 8, containing links to completed annotations
->>>>>>> 12cae15c
+
 
     Args:
         job_id: ID number for the job to download a report from Figure 8
@@ -62,11 +58,7 @@
     file_name = "job_" + str(job_id) + "_" + report_type + "_report.zip"
     save_path = os.path.join(save_folder, file_name)
 
-<<<<<<< HEAD
     # password prompt for api info
-=======
-    #password prompt for api info
->>>>>>> 12cae15c
     key = str(getpass("Please enter your Figure Eight API key:"))
 
     # construct url
@@ -85,12 +77,7 @@
 
 
 def unzip_report(path_to_zip):
-<<<<<<< HEAD
     """Unzips .csv file and renames it appropriately
-=======
-    '''
-    Unzips .csv file and renames it appropriately
->>>>>>> 12cae15c
 
     Args:
         path_to_zip: full path to where zipped csv file is saved
@@ -121,15 +108,10 @@
     os.rename(old_csv_path, new_csv_path)
     return new_csv_path
 
-<<<<<<< HEAD
 
 def download_and_unzip(job_id, save_folder, report_type='full'):
     """Download and unzip a job report csv file from Figure 8
-=======
-def download_and_unzip(job_id, save_folder, report_type = 'full'):
-    '''
-    Download and unzip a job report csv file from Figure 8
->>>>>>> 12cae15c
+
 
     Args:
         job_id: ID number for the job to download a report from Figure 8
@@ -147,17 +129,9 @@
 
     return csv_path
 
-<<<<<<< HEAD
 
 def save_annotations_from_csv(csv_path, annotations_folder):
     """Uses Figure 8 job report to download image annotations and name appropriately.
-=======
-def save_annotations_from_csv(csv_path, annotations_folder):
-    '''
-    Uses information from Figure 8 job report to download image annotations and name appropriately.
-    If annotations do not exist, user is notified of missing annotations and a csv file for reuploading
-    the source images is created.
->>>>>>> 12cae15c
 
     Args:
         csv_path: full path to job report
@@ -175,10 +149,6 @@
         os.chmod(annotations_folder, mode)
 
     csv_data = pd.read_csv(csv_path)
-<<<<<<< HEAD
-=======
-
->>>>>>> 12cae15c
     csv_dir = os.path.dirname(csv_path)
     csv_name = os.path.basename(csv_path)
     csv_name = os.path.splitext(csv_name)[0]
@@ -209,17 +179,10 @@
             annotation_save_path = os.path.join(annotations_folder, new_ann_name)
 
             # remove image from broken_link information, if this is a row that was re-run successfully
-<<<<<<< HEAD
             broken_link_reupload_df.drop(broken_link_reupload_df[broken_link_reupload_df["image_url"] == image_url].index, inplace=True)
             broken_link_full_df.drop(broken_link_full_df[broken_link_full_df["image_url"] == image_url].index, inplace=True)
 
             # download image from annotation
-=======
-            broken_link_reupload_df.drop(broken_link_reupload_df[broken_link_reupload_df["image_url"] == image_url].index, inplace = True)
-            broken_link_full_df.drop(broken_link_full_df[broken_link_full_df["image_url"]==image_url].index, inplace= True)
-
-            #download image from annotation
->>>>>>> 12cae15c
             img_request = requests.get(annotation_url)
             open(annotation_save_path, 'wb').write(img_request.content)
 
@@ -238,12 +201,8 @@
         broken_link_reupload_df.to_csv(broken_link_reupload_path, index = False)
         print("Broken link information saved at: ", broken_link_full_path)
         print("Reupload rows using: ", broken_link_reupload_path)
-<<<<<<< HEAD
     else:
         print("All images in this set have corresponding annotations.")
-=======
-    else: print("All images in this set have corresponding annotations.")
->>>>>>> 12cae15c
 
     return broken_link_reupload_df.image_url.tolist()
 
