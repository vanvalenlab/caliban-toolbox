--- conflicted
+++ resolved
@@ -138,15 +138,10 @@
     return uploaded_images, prev_images, next_images
 
 
-<<<<<<< HEAD
 def aws_caliban_upload(input_bucket, output_bucket, aws_folder, stage, folder_to_upload, pixel_only=False,
                        label_only=False, rgb_mode=False):
-    '''
+    """
     input_bucket = string, name of bucket where files will be uploaded
-=======
-def aws_caliban_upload(input_bucket, output_bucket, aws_folder, stage, folder_to_upload):
-    """input_bucket = string, name of bucket where files will be uploaded
->>>>>>> c08a4a63
     output_bucket = string, name of bucket where files will be saved during annotation
     aws_folder = string, location in input bucket where files will be uploaded, used to make keys;
         files will be saved to this folder within output bucket during annotation
@@ -166,7 +161,6 @@
     subfolders = re.split('/', aws_folder)
     subfolders = '__'.join(subfolders)
 
-<<<<<<< HEAD
     optional_flags = np.any(pixel_only, label_only, rgb_mode)
 
     if optional_flags:
@@ -180,9 +174,6 @@
 
 
     #upload each image from that folder
-=======
-    # upload each image from that folder
->>>>>>> c08a4a63
     for img in files_to_upload:
 
         # set full path to image
