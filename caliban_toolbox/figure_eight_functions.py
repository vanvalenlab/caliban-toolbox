--- conflicted
+++ resolved
@@ -31,21 +31,12 @@
 import pandas as pd
 import urllib
 import re
-<<<<<<< HEAD
-import validators
-
-=======
->>>>>>> 23d9e2aa
 
 from getpass import getpass
 from urllib.parse import urlencode
 
 from caliban_toolbox.log_file import create_upload_log
-<<<<<<< HEAD
 from caliban_toolbox.aws_functions import aws_upload_files, aws_transfer_files, aws_download_files
-=======
-from caliban_toolbox.aws_functions import aws_upload_files, aws_download_files
->>>>>>> 23d9e2aa
 from caliban_toolbox.utils.misc_utils import list_npzs_folder
 
 
@@ -65,15 +56,10 @@
 
 def get_latest_log_file(log_dir):
     """Find the latest log file in the log directory
-<<<<<<< HEAD
 
     Args:
         log_dir: full path to log directory
 
-=======
-    Args:
-        log_dir: full path to log directory
->>>>>>> 23d9e2aa
     Returns:
         string: name of the latest log file
     """
@@ -86,10 +72,7 @@
 
 def create_job_urls(crop_dir, aws_folder, stage, pixel_only, label_only, rgb_mode):
     """Helper function to create relevant URLs for caliban log and AWS upload
-<<<<<<< HEAD
-
-=======
->>>>>>> 23d9e2aa
+
     Args:
         crop_dir: full path to directory with the npz crops
         aws_folder: path for images to be stored in AWS
@@ -97,19 +80,13 @@
         pixel_only: boolean flag to determine if only pixel mode is available
         label_only: boolean flag to determine if only label is available
         rgb_mode: boolean flag to determine if rgb mode will be enabled
-<<<<<<< HEAD
-
-=======
->>>>>>> 23d9e2aa
+
     Returns:
         list: list of paths to local NPZs to be uploaded
         list: list of paths to desintation for NPZs
         list: list of URLs to supply to figure8 to to display crops
         list: list of NPZs that will be uploaded
-<<<<<<< HEAD
-
-=======
->>>>>>> 23d9e2aa
+
     Raises:
         ValueError: If URLs are not valid
     """
@@ -126,18 +103,6 @@
     url_encoded_dict = urlencode(url_dict)
 
     # create path to npz, key to upload npz, and url path for figure8
-<<<<<<< HEAD
-    npz_paths = [os.path.join(crop_dir, npz) for npz in npzs_to_upload]
-    npz_keys = [os.path.join(aws_folder, stage, npz) for npz in npzs_to_upload]
-    url_paths = [_format_url(subfolders, stage, npz, url_encoded_dict) for npz in npzs_to_upload]
-
-    # validate urls
-    for url in url_paths:
-        valid = validators.url(url)
-        if not valid:
-            raise ValueError('Invalid URL: {}'.format(url))
-
-=======
     npz_paths, npz_keys, url_paths = [], [], []
     for npz in npzs_to_upload:
         npz_paths.append(os.path.join(crop_dir, npz))
@@ -145,7 +110,6 @@
         url_paths.append(_format_url(subfolders, stage, npz, url_encoded_dict))
 
     # TODO: think about better way to structure than than many lists
->>>>>>> 23d9e2aa
     return npz_paths, npz_keys, url_paths, npzs_to_upload
 
 
@@ -171,7 +135,6 @@
     return new_job_id
 
 
-<<<<<<< HEAD
 def rename_job(job_id, key, name):
     """Helper function to create a Figure 8 job based on existing job.
 
@@ -192,8 +155,6 @@
         headers=headers)
 
 
-=======
->>>>>>> 23d9e2aa
 def upload_log_file(log_file, job_id, key):
     """Upload log file to populate a job for Figure8
 
@@ -257,22 +218,16 @@
         return
     print('New job ID is: ' + str(new_job_id))
 
-<<<<<<< HEAD
     # set name of new job
     rename_job(new_job_id, key, job_name)
-
-=======
->>>>>>> 23d9e2aa
+    
     # get relevant paths
     npz_paths, npz_keys, url_paths, npzs = create_job_urls(crop_dir=upload_folder,
                                                            aws_folder=aws_folder,
                                                            stage=stage, pixel_only=pixel_only,
                                                            label_only=label_only,
                                                            rgb_mode=rgb_mode)
-<<<<<<< HEAD
-=======
-
->>>>>>> 23d9e2aa
+
     # upload files to AWS bucket
     aws_upload_files(local_paths=npz_paths, aws_paths=npz_keys)
 
@@ -283,7 +238,6 @@
                       filenames=npzs, filepaths=url_paths, job_id=new_job_id,
                       pixel_only=pixel_only, rgb_mode=rgb_mode, label_only=label_only,
                       log_name=log_name)
-<<<<<<< HEAD
 
     log_path = open(os.path.join(base_dir, 'logs', log_name), 'r')
     log_file = log_path.read()
@@ -337,14 +291,6 @@
 
     # upload log file
     upload_log_file(os.path.join(log_dir, new_log_name), new_job_id, key)
-=======
-
-    log_path = open(os.path.join(base_dir, 'logs', log_name), 'r')
-    log_file = log_path.read()
-
-    # upload log file
-    upload_log_file(log_file, new_job_id, key)
->>>>>>> 23d9e2aa
 
 
 def download_report(job_id, log_dir):
