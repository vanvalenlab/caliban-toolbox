# Copyright 2016-2020 The Van Valen Lab at the California Institute of
# Technology (Caltech), with support from the Paul Allen Family Foundation,
# Google, & National Institutes of Health (NIH) under Grant U24CA224309-01.
# All rights reserved.
#
# Licensed under a modified Apache License, Version 2.0 (the "License");
# you may not use this file except in compliance with the License.
# You may obtain a copy of the License at
#
#     http://www.github.com/vanvalenlab/caliban-toolbox/LICENSE
#
# The Work provided may be used for non-commercial academic purposes only.
# For any other use of the Work, including commercial use, please contact:
# vanvalenlab@gmail.com
#
# Neither the name of Caltech nor the names of its contributors may be used
# to endorse or promote products derived from this software without specific
# prior written permission.
#
# Unless required by applicable law or agreed to in writing, software
# distributed under the License is distributed on an "AS IS" BASIS,
# WITHOUT WARRANTIES OR CONDITIONS OF ANY KIND, either express or implied.
# See the License for the specific language governing permissions and
# limitations under the License.
# ==============================================================================
import json
import requests
import os
import stat
import zipfile
import pandas as pd
import urllib
import re

import getpass
from urllib.parse import urlencode

from caliban_toolbox.log_file import create_upload_log
from caliban_toolbox.aws_functions import aws_upload_files, aws_copy_files, aws_download_files
from caliban_toolbox.utils.misc_utils import list_npzs_folder


def _format_url(aws_folder, stage, npz, url_encoded_dict):
    base_url = 'https://caliban.deepcell.org/caliban-input__caliban-output__{}__{}__{}?{}'
    formatted_url = base_url.format(aws_folder, stage, npz, url_encoded_dict)

    return formatted_url


def _create_next_log_name(previous_log_name, stage):
    stage_num = int(previous_log_name.split('_')[1])
    new_log = 'stage_{}_{}_upload_log.csv'.format(stage_num + 1, stage)

    return new_log


def get_latest_log_file(log_dir):
    """Find the latest log file in the log directory

    Args:
        log_dir: full path to log directory

    Returns:
        string: name of the latest log file
    """
    files = os.listdir(log_dir)
    log_files = [file for file in files if 'upload_log.csv' in file]
    log_files.sort()

    return log_files[-1]


def create_job_urls(crop_dir, aws_folder, stage, pixel_only, label_only, rgb_mode):
    """Helper function to create relevant URLs for caliban log and AWS upload

    Args:
        crop_dir: full path to directory with the npz crops
        aws_folder: path for images to be stored in AWS
        stage: which stage of the correction process this job is for
        pixel_only: boolean flag to determine if only pixel mode is available
        label_only: boolean flag to determine if only label is available
        rgb_mode: boolean flag to determine if rgb mode will be enabled

    Returns:
        list: list of paths to local NPZs to be uploaded
        list: list of paths to desintation for NPZs
        list: list of URLs to supply to figure8 to to display crops
        list: list of NPZs that will be uploaded

    Raises:
        ValueError: If URLs are not valid
    """
    # TODO: check that URLS don't contain invalid character
    # load the images from specified folder but not the json log file
    npzs_to_upload = list_npzs_folder(crop_dir)

    # change slashes separating nested folders to underscores for URL generation
    subfolders = re.split('/', aws_folder)
    subfolders = '__'.join(subfolders)

    # create dictionary to hold boolean flags
    url_dict = {'pixel_only': pixel_only, 'label_only': label_only, 'rgb': rgb_mode}
    url_encoded_dict = urlencode(url_dict)

    # create path to npz, key to upload npz, and url path for figure8
    npz_paths, npz_keys, url_paths = [], [], []
    for npz in npzs_to_upload:
        npz_paths.append(os.path.join(crop_dir, npz))
        npz_keys.append(os.path.join(aws_folder, stage, npz))
        url_paths.append(_format_url(subfolders, stage, npz, url_encoded_dict))

    # TODO: think about better way to structure than many lists
    return npz_paths, npz_keys, url_paths, npzs_to_upload


def copy_job(job_id, key):
    """Helper function to create a Figure 8 job based on existing job.

    Args:
        job_id: ID number of job to copy instructions and settings from when creating new job
        key: API key to access Figure 8 account

    Returns:
        int: ID number of job created
    """

    url = 'https://api.appen.com/v1/jobs/{}/copy.json?'.format(str(job_id))
    API_key = {'key': key}

    new_job = requests.get(url, params=API_key)
    if new_job.status_code != 200:
        raise ValueError('copy_job not successful. Status code: '.format(new_job.status_code))

    new_job_id = new_job.json()['id']

    return new_job_id


def rename_job(job_id, key, name):
    """Helper function to create a Figure 8 job based on existing job.
        Args:
            job_id: ID number of job to rename
            key: API key to access Figure 8 account
            name: new name for job
    """

    payload = {
        'key': key,
        'job': {'title': name}
    }
    url = 'https://api.appen.com/v1/jobs/{}.json'.format(job_id)
    response = requests.put(url, json=payload)


def upload_log_file(log_file, job_id, key):
    """Upload log file to populate a job for Figure8

    Args:
        log_file: file specifying paths to NPZs included in this job
        job_id: ID number of job to upload data to
        key: API key to access Figure 8 account
    """

    # format url with appropriate arguments
    url = 'https://api.appen.com/v1/jobs/{}/upload.json?{}'
    url_dict = {'key': key, 'force': True}
    url_encoded_dict = urllib.parse.urlencode(url_dict)
    url = url.format(job_id, url_encoded_dict)

<<<<<<< HEAD
    headers = {"Content-Type": "text/csv"}
=======
    headers = {'Content-Type': 'text/csv'}
>>>>>>> b22e4ab6
    add_data = requests.put(url, data=log_file, headers=headers)

    if add_data.status_code != 200:
        raise ValueError('Upload_data not successful. Status code: '.format(add_data.status_code))
    else:
        print('Data successfully uploaded to Figure Eight.')
        return add_data.status_code


def create_figure_eight_job(base_dir, job_id_to_copy, aws_folder, stage, job_name=None,
                            rgb_mode=False, label_only=False, pixel_only=False):
    """Create a Figure 8 job and upload data to it. New job ID printed out for convenience.

    Args:
        base_dir: full path to job directory
        job_id_to_copy: ID number of Figure 8 job to use as template for new job
        aws_folder: folder in aws bucket where files be stored
        stage: specifies stage in pipeline for jobs requiring multiple rounds of annotation
        job_name: name for new job
        pixel_only: flag specifying whether annotators will be restricted to pixel edit mode
        label_only: flag specifying whether annotators will be restricted to label edit mode
        rgb_mode: flag specifying whether annotators will view images in RGB mode

    Raises:
        ValueError: If invalid base_dir supplied
        ValueError: If no crop directory found within base_dir
        ValueError: If no NPZs found in crop directory
    """

    if not os.path.isdir(base_dir):
        raise ValueError('Invalid directory name')

    upload_folder = os.path.join(base_dir, 'crop_dir')

    if not os.path.isdir(upload_folder):
        raise ValueError('No crop directory found within base directory')

    if len(list_npzs_folder(upload_folder)) == 0:
        raise ValueError('No NPZs found in crop dir')

    key = str(getpass.getpass("Figure eight api key? "))

    # copy job without data
    new_job_id = copy_job(job_id_to_copy, key)
    print('New job ID is: ' + str(new_job_id))

    # set name of new job
    if job_name is None:
        print("Job name not supplied, copying name from template job")
    else:
        rename_job(new_job_id, key, job_name)

    # get relevant paths
    npz_paths, npz_keys, url_paths, npzs = create_job_urls(crop_dir=upload_folder,
                                                           aws_folder=aws_folder,
                                                           stage=stage, pixel_only=pixel_only,
                                                           label_only=label_only,
                                                           rgb_mode=rgb_mode)

    # upload files to AWS bucket
    aws_upload_files(local_paths=npz_paths, aws_paths=npz_keys)

    # Generate log file for current job
    create_upload_log(base_dir=base_dir, stage=stage, aws_folder=aws_folder,
                      filenames=npzs, filepaths=url_paths, job_id=new_job_id,
                      pixel_only=pixel_only, rgb_mode=rgb_mode, label_only=label_only)

    log_path = open(os.path.join(base_dir, 'logs/stage_0_upload_log.csv'), 'r')
    log_file = log_path.read()

    # upload log file
    status_code = upload_log_file(log_file, new_job_id, key)

    return status_code


def transfer_figure_eight_job(base_dir, job_id_to_copy, new_stage, job_name,
                              rgb_mode=False, label_only=False, pixel_only=False):
    """Create a Figure 8 job based on the output of a previous Figure8 job

    Args:
        base_dir: full path to job directory
        job_id_to_copy: ID number of Figure 8 job to use as template for new job
        new_stage: specifies new_stage for subsequent job
        job_name: name for next job
        pixel_only: flag specifying whether annotators will be restricted to pixel edit mode
        label_only: flag specifying whether annotators will be restricted to label edit mode
        rgb_mode: flag specifying whether annotators will view images in RGB mode
    """

    key = str(getpass("Figure eight api key?"))

    # copy job without data
    new_job_id = copy_job(job_id_to_copy, key)
    print('New job ID is: ' + str(new_job_id))

    # set name of new job
    rename_job(new_job_id, key, job_name)

    # get info from previous stage
    log_dir = os.path.join(base_dir, 'logs')
    previous_log_file = get_latest_log_file(log_dir)
    previous_log = pd.read_csv(os.path.join(log_dir, previous_log_file))
    filenames = previous_log['filename']
    previous_stage = previous_log['stage'][0]
    aws_folder = previous_log['aws_folder'][0]

    current_bucket = os.path.join(aws_folder, previous_stage)
    next_bucket = os.path.join(aws_folder, new_stage)

    # transfer files to new stage
    aws_copy_files(current_folder=current_bucket, next_folder=next_bucket,
                   filenames=filenames)

    new_log_name = _create_next_log_name(previous_log_file, new_stage)

    # TODO: Decide if this should be handled by a separate function that is specific to transfer?
    _, _, filepaths, _ = create_job_urls(crop_dir=os.path.join(base_dir, 'crop_dir'),
                                         aws_folder=aws_folder, stage=new_stage,
                                         pixel_only=pixel_only, label_only=label_only,
                                         rgb_mode=rgb_mode)

    # Generate log file for current job
    create_upload_log(base_dir=base_dir, stage=new_stage, aws_folder=aws_folder,
                      filenames=filenames, filepaths=filepaths, job_id=new_job_id,
                      pixel_only=pixel_only, rgb_mode=rgb_mode, label_only=label_only,
                      log_name=new_log_name)

    log_path = open(os.path.join(base_dir, 'logs', new_log_name), 'r')
    log_file = log_path.read()

    # upload log file
    upload_log_file(log_file, new_job_id, key)

    return log_file


def download_report(job_id, log_dir):
    """Download job report from Figure 8

    Args:
        job_id: Figure 8 job id
        log_dir: full path to log_dir where report will be saved
    """

    if not os.path.isdir(log_dir):
        print('Log directory does not exist: have you uploaded this job to Figure 8?')
        os.makedirs(log_dir)

        # add folder modification permissions to deal with files from file explorer
        mode = stat.S_IRWXO | stat.S_IRWXU | stat.S_IRWXG
        os.chmod(log_dir, mode)

    save_path = os.path.join(log_dir, 'job_report.zip')

    # password prompt for api info
    key = str(getpass.getpass("Please enter your Figure Eight API key:"))

    # construct url
    url = "https://api.appen.com/v1/jobs/{}.csv?".format(job_id)

    params = {"type": 'full', "key": key}

    # make http request: python requests handles redirects
    csv_request = requests.get(url, params=params, allow_redirects=True)
    open(save_path, 'wb').write(csv_request.content)
    print('Report saved to folder')


def unzip_report(log_dir):
    """Unzips .csv file and renames it appropriately

    Args:
        log_dir: full path to log_dir for saving zip
    """

    # Extract zip
    zip_path = os.path.join(log_dir, 'job_report.zip')
    with zipfile.ZipFile(zip_path, "r") as zip_ref:
        default_name = zip_ref.namelist()[0]  # get filename so can rename later
        zip_ref.extractall(log_dir)

    # rename from Figure 8 default
    default_name_path = os.path.join(log_dir, default_name)  # should only be one file in zip
    new_name_path = os.path.join(log_dir, 'job_report.csv')
    os.rename(default_name_path, new_name_path)


def download_figure_eight_output(base_dir):
    """Gets annotated files from a Figure 8 job

    Args:
        base_dir: directory containing relevant job files

    Returns:
        list: file names of NPZs not found in AWS bucket
    """

    # get information from job creation
    log_dir = os.path.join(base_dir, 'logs')
    latest_log = get_latest_log_file(log_dir)
    log_file = pd.read_csv(os.path.join(log_dir, latest_log))
    job_id = log_file['job_id'][0]

    # download Figure 8 report
    download_report(job_id=job_id, log_dir=log_dir)
    unzip_report(log_dir=log_dir)

    # download annotations from aws
    output_dir = os.path.join(base_dir, 'output')
    if not os.path.isdir(output_dir):
        os.makedirs(output_dir)

    missing = aws_download_files(log_file, output_dir)

    return missing<|MERGE_RESOLUTION|>--- conflicted
+++ resolved
@@ -167,11 +167,7 @@
     url_encoded_dict = urllib.parse.urlencode(url_dict)
     url = url.format(job_id, url_encoded_dict)
 
-<<<<<<< HEAD
-    headers = {"Content-Type": "text/csv"}
-=======
     headers = {'Content-Type': 'text/csv'}
->>>>>>> b22e4ab6
     add_data = requests.put(url, data=log_file, headers=headers)
 
     if add_data.status_code != 200:
