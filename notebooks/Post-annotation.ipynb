--- conflicted
+++ resolved
@@ -45,11 +45,7 @@
   },
   {
    "cell_type": "code",
-<<<<<<< HEAD
-   "execution_count": 2,
-=======
-   "execution_count": null,
->>>>>>> 10dfc094
+   "execution_count": null,
    "metadata": {},
    "outputs": [],
    "source": [
@@ -259,11 +255,7 @@
    "name": "python",
    "nbconvert_exporter": "python",
    "pygments_lexer": "ipython3",
-<<<<<<< HEAD
-   "version": "3.5.2"
-=======
    "version": "3.6.7"
->>>>>>> 10dfc094
   }
  },
  "nbformat": 4,
